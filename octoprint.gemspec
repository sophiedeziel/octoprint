# frozen_string_literal: true

require_relative "lib/octoprint/version"

Gem::Specification.new do |spec|
  spec.name          = "octoprint"
  spec.version       = Octoprint::VERSION
  spec.authors       = ["Sophie Déziel"]
  spec.email         = ["courrier@sophiedeziel.com"]

  spec.summary       = "Wrapper around Octoprint's API."
  spec.description   = "Wrapper around Octoprint's API."
  spec.homepage      = "https://github.com/sophiedeziel/octoprint"
  spec.license       = "MIT"
  spec.required_ruby_version = ">= 3.0.0"

  spec.metadata["allowed_push_host"] = "TODO: Set to your gem server 'https://example.com'"

  spec.metadata["homepage_uri"] = spec.homepage
  spec.metadata["source_code_uri"] = "https://github.com/sophiedeziel/octoprint"
  spec.metadata["changelog_uri"] = "https://github.com/sophiedeziel/octoprint/blob/main/CHANGELOG.md"

  # Specify which files should be added to the gem when it is released.
  # The `git ls-files -z` loads the files in the RubyGem that have been added into git.
  spec.files = Dir.chdir(File.expand_path(__dir__)) do
    `git ls-files -z`.split("\x0").reject do |f|
      (f == __FILE__) || f.match(%r{\A(?:(?:test|spec|features)/|\.(?:git|travis|circleci)|appveyor)})
    end
  end
  spec.bindir        = "exe"
  spec.executables   = spec.files.grep(%r{\Aexe/}) { |f| File.basename(f) }
  spec.require_paths = ["lib"]

  spec.add_dependency "activesupport"
<<<<<<< HEAD
  spec.add_dependency "faraday", ">= 2.2", "< 2.13"
  spec.add_dependency "faraday-multipart", "~> 1.0.3"
=======
  spec.add_dependency "faraday", ">= 2.2", "< 2.12"
  spec.add_dependency "faraday-multipart", ">= 1.0.3", "< 1.2.0"
>>>>>>> 621c186f
  spec.add_dependency "sorbet-runtime", "~> 0.5.10908"
  spec.add_dependency "zeitwerk", "~> 2.6"

  # For more information and examples about making a new gem, checkout our
  # guide at: https://bundler.io/guides/creating_gem.html
  spec.metadata["rubygems_mfa_required"] = "true"
end<|MERGE_RESOLUTION|>--- conflicted
+++ resolved
@@ -32,13 +32,8 @@
   spec.require_paths = ["lib"]
 
   spec.add_dependency "activesupport"
-<<<<<<< HEAD
   spec.add_dependency "faraday", ">= 2.2", "< 2.13"
-  spec.add_dependency "faraday-multipart", "~> 1.0.3"
-=======
-  spec.add_dependency "faraday", ">= 2.2", "< 2.12"
   spec.add_dependency "faraday-multipart", ">= 1.0.3", "< 1.2.0"
->>>>>>> 621c186f
   spec.add_dependency "sorbet-runtime", "~> 0.5.10908"
   spec.add_dependency "zeitwerk", "~> 2.6"
 
